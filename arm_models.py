--- conflicted
+++ resolved
@@ -765,26 +765,12 @@
 
         # This will not work because of variable names
         # print(self.joint_values)
-<<<<<<< HEAD
         jacobian = jacobian.evalf(subs={t0: self.theta[0]})
         jacobian =  jacobian.evalf(subs={t1: self.theta[1]})
         jacobian =  jacobian.evalf(subs={t2: self.theta[2]})
         jacobian =  jacobian.evalf(subs={t3: self.theta[3]})
         jacobian =  jacobian.evalf(subs={t4: self.theta[4]})
 
-        #print("Jacobian", jacobian)
-        #print()
-
-        invJac =  np.array(sp.transpose(jacobian) * (( (jacobian * sp.transpose(jacobian)) + sp.eye(3)*.0001) **-1 ))
-       # print( jacobian * sp.transpose(jacobian)* sp.eye(3)*1.0001) 
-        #print("hi", invJac)
-=======
-        jacobian = jacobian.evalf(subs={t0: sp.rad(self.theta[0])})
-        jacobian = jacobian.evalf(subs={t1: sp.rad(self.theta[1])})
-        jacobian = jacobian.evalf(subs={t2: sp.rad(self.theta[2])})
-        jacobian = jacobian.evalf(subs={t3: sp.rad(self.theta[3])})
-        jacobian = jacobian.evalf(subs={t4: sp.rad(self.theta[4])})
-
         # print("Jacobian", jacobian)
         # print()
 
@@ -794,7 +780,6 @@
         )
         # print( jacobian * sp.transpose(jacobian)* sp.eye(3)*1.0001)
         # print("hi", invJac)
->>>>>>> e5f4b100
         # [row, column]
         # print("Jacobian", jacobian)
         # print("Psuedo Jac", np.array((jacobian * sp.transpose(jacobian)) + sp.eye(3)*.0001))
