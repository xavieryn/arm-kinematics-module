--- conflicted
+++ resolved
@@ -3,15 +3,10 @@
 import tkinter as tk
 from tkinter import ttk
 from matplotlib.backends.backend_tkagg import FigureCanvasTkAgg
-<<<<<<< HEAD
 from modules.arm_models import Robot
 import math
 from helper_fcns.utils import wraptopi, EndEffector
 from modules.trajectory_generator import MultiAxisTrajectoryGenerator
-=======
-from arm_models import Robot
-from utils import EndEffector
->>>>>>> 3cae1dc9
 import time
 from pynput import keyboard
 import yaml
